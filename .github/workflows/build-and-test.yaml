name: build-and-test

on:
  push:
    branches:
      - main

concurrency:
  # Ensures sequential execution of this workflow
  group: ${{ github.workflow }}
  cancel-in-progress: false

env:
  CC: /usr/lib/ccache/gcc
  CXX: /usr/lib/ccache/g++

jobs:
  build-and-test:
    runs-on: ubuntu-24.04
    container: ghcr.io/autowarefoundation/autoware:core-common-devel
    steps:
      - name: Check out repository
        uses: actions/checkout@v4
        with:
          fetch-depth: 1

      - name: Show disk space before the tasks
        run: df -h

      - name: Show machine specs
        run: lscpu && free -h

      - name: Remove exec_depend
        uses: autowarefoundation/autoware-github-actions/remove-exec-depend@v1

      - name: Get self packages
        id: get-self-packages
        uses: autowarefoundation/autoware-github-actions/get-self-packages@v1

      - name: Create ccache directory
        run: |
          mkdir -p ${CCACHE_DIR}
          du -sh ${CCACHE_DIR} && ccache -s
        shell: bash

      - name: Attempt to restore ccache
        uses: actions/cache/restore@v4
        with:
          path: |
            /root/.ccache
          key: ccache-main-${{ runner.arch }}-humble-${{ github.sha }}
          restore-keys: |
            ccache-main-${{ runner.arch }}-humble-

      - name: Limit ccache size
        run: |
          rm -f "${CCACHE_DIR}/ccache.conf"
          echo -e "# Set maximum cache size\nmax_size = 600MB" >> "${CCACHE_DIR}/ccache.conf"
        shell: bash

      - name: Show ccache stats before build and reset stats
        run: |
          du -sh ${CCACHE_DIR} && ccache -s
          ccache --zero-stats
        shell: bash

      - name: Build
        if: ${{ steps.get-self-packages.outputs.self-packages != '' }}
        uses: youtalk/autoware-github-actions/colcon-build@source-opt-autoware-setup
        with:
          rosdistro: humble
          target-packages: ${{ steps.get-self-packages.outputs.self-packages }}
          build-pre-command: taskset --cpu-list 0-6
          underlay-workspace: /opt/autoware

      - name: Show ccache stats after build
        run: du -sh ${CCACHE_DIR} && ccache -s
        shell: bash

      - name: Push the ccache cache
        uses: actions/cache/save@v4
        with:
          path: |
            /root/.ccache
          key: ccache-main-${{ runner.arch }}-humble-${{ github.sha }}

      - name: Test
        if: ${{ steps.get-self-packages.outputs.self-packages != '' }}
        id: test
        uses: autowarefoundation/autoware-github-actions/colcon-test@v1
        with:
          rosdistro: humble
          target-packages: ${{ steps.get-self-packages.outputs.self-packages }}
<<<<<<< HEAD
=======
          build-depends-repos: build_depends.repos
          underlay-workspace: /opt/autoware
>>>>>>> 2d94da0a

      - name: Upload coverage to CodeCov
        if: ${{ steps.test.outputs.coverage-report-files != '' }}
        uses: codecov/codecov-action@v5
        with:
          files: ${{ steps.test.outputs.coverage-report-files }}
          fail_ci_if_error: false
          verbose: true
          flags: total
          token: ${{ secrets.CODECOV_TOKEN }}

      - name: Show disk space after the tasks
        run: df -h<|MERGE_RESOLUTION|>--- conflicted
+++ resolved
@@ -66,7 +66,7 @@
 
       - name: Build
         if: ${{ steps.get-self-packages.outputs.self-packages != '' }}
-        uses: youtalk/autoware-github-actions/colcon-build@source-opt-autoware-setup
+        uses: autowarefoundation/autoware-github-actions/colcon-build@v1
         with:
           rosdistro: humble
           target-packages: ${{ steps.get-self-packages.outputs.self-packages }}
@@ -91,11 +91,7 @@
         with:
           rosdistro: humble
           target-packages: ${{ steps.get-self-packages.outputs.self-packages }}
-<<<<<<< HEAD
-=======
-          build-depends-repos: build_depends.repos
           underlay-workspace: /opt/autoware
->>>>>>> 2d94da0a
 
       - name: Upload coverage to CodeCov
         if: ${{ steps.test.outputs.coverage-report-files != '' }}
