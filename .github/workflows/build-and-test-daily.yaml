name: build-and-test-daily

on:
  schedule:
    - cron: 0 0 * * *
  workflow_dispatch:

jobs:
  build-and-test-daily:
    runs-on: ubuntu-24.04
    container: ghcr.io/autowarefoundation/autoware:core-common-devel
    steps:
      - name: Check out repository
        uses: actions/checkout@v4
        with:
          fetch-depth: 1

      - name: Show disk space before the tasks
        run: df -h

      - name: Remove exec_depend
        uses: autowarefoundation/autoware-github-actions/remove-exec-depend@v1

      - name: Get self packages
        id: get-self-packages
        uses: autowarefoundation/autoware-github-actions/get-self-packages@v1

      - name: Build
        if: ${{ steps.get-self-packages.outputs.self-packages != '' }}
        uses: autowarefoundation/autoware-github-actions/colcon-build@v1
        with:
          rosdistro: humble
          target-packages: ${{ steps.get-self-packages.outputs.self-packages }}
<<<<<<< HEAD
=======
          build-depends-repos: build_depends.repos
>>>>>>> 2d94da0a
          underlay-workspace: /opt/autoware

      - name: Test
        if: ${{ steps.get-self-packages.outputs.self-packages != '' }}
        id: test
        uses: autowarefoundation/autoware-github-actions/colcon-test@v1
        with:
          rosdistro: humble
          target-packages: ${{ steps.get-self-packages.outputs.self-packages }}
<<<<<<< HEAD
=======
          build-depends-repos: build_depends.repos
          underlay-workspace: /opt/autoware
>>>>>>> 2d94da0a

      - name: Upload coverage to CodeCov
        if: ${{ steps.test.outputs.coverage-report-files != '' }}
        uses: codecov/codecov-action@v5
        with:
          files: ${{ steps.test.outputs.coverage-report-files }}
          fail_ci_if_error: false
          verbose: true
          flags: total
          token: ${{ secrets.CODECOV_TOKEN }}

      - name: Show disk space after the tasks
        run: df -h<|MERGE_RESOLUTION|>--- conflicted
+++ resolved
@@ -31,10 +31,6 @@
         with:
           rosdistro: humble
           target-packages: ${{ steps.get-self-packages.outputs.self-packages }}
-<<<<<<< HEAD
-=======
-          build-depends-repos: build_depends.repos
->>>>>>> 2d94da0a
           underlay-workspace: /opt/autoware
 
       - name: Test
@@ -44,11 +40,7 @@
         with:
           rosdistro: humble
           target-packages: ${{ steps.get-self-packages.outputs.self-packages }}
-<<<<<<< HEAD
-=======
-          build-depends-repos: build_depends.repos
           underlay-workspace: /opt/autoware
->>>>>>> 2d94da0a
 
       - name: Upload coverage to CodeCov
         if: ${{ steps.test.outputs.coverage-report-files != '' }}
