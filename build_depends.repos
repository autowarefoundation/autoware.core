--- conflicted
+++ resolved
@@ -3,15 +3,6 @@
     type: git
     url: https://github.com/autowarefoundation/autoware_msgs.git
     version: main
-<<<<<<< HEAD
-  autoware_internal_msgs:
-    type: git
-    url: https://github.com/autowarefoundation/autoware_internal_msgs.git
-    version: main
-  autoware_utils:
-    type: git
-    url: https://github.com/autowarefoundation/autoware_utils.git
-=======
   autoware_utils:
     type: git
     url: https://github.com/autowarefoundation/autoware_utils.git
@@ -19,5 +10,4 @@
   autoware_internal_msgs:
     type: git
     url: https://github.com/autowarefoundation/autoware_internal_msgs.git
->>>>>>> 93d311c5
     version: main