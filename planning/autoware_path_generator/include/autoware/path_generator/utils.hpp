// Copyright 2024 TIER IV, Inc.
//
// Licensed under the Apache License, Version 2.0 (the "License");
// you may not use this file except in compliance with the License.
// You may obtain a copy of the License at
//
//     http://www.apache.org/licenses/LICENSE-2.0
//
// Unless required by applicable law or agreed to in writing, software
// distributed under the License is distributed on an "AS IS" BASIS,
// WITHOUT WARRANTIES OR CONDITIONS OF ANY KIND, either express or implied.
// See the License for the specific language governing permissions and
// limitations under the License.

#ifndef AUTOWARE__PATH_GENERATOR__UTILS_HPP_
#define AUTOWARE__PATH_GENERATOR__UTILS_HPP_

#include "autoware/path_generator/common_structs.hpp"

#include <autoware_internal_planning_msgs/msg/path_with_lane_id.hpp>
#include <autoware_vehicle_msgs/msg/turn_indicators_command.hpp>

#include <optional>
#include <string>
#include <unordered_map>
#include <utility>
#include <vector>

namespace autoware::path_generator
{
using autoware_internal_planning_msgs::msg::PathPointWithLaneId;
using autoware_internal_planning_msgs::msg::PathWithLaneId;
using autoware_vehicle_msgs::msg::TurnIndicatorsCommand;

const std::unordered_map<std::string, uint8_t> turn_signal_command_map = {
  {"left", TurnIndicatorsCommand::ENABLE_LEFT},
  {"right", TurnIndicatorsCommand::ENABLE_RIGHT},
  {"straight", TurnIndicatorsCommand::DISABLE}};

namespace utils
{
/**
 * @brief get lanelets within route that are in specified distance forward or backward from
 * current position
 * @param lanelet lanelet where ego vehicle is on
 * @param planner_data planner data
 * @param current_pose current pose of ego vehicle
 * @param backward_distance backward distance from ego vehicle
 * @param forward_distance forward distance from ego vehicle
 * @return lanelets in range (std::nullopt if target lanelet is not within route)
 */
std::optional<lanelet::ConstLanelets> get_lanelets_within_route(
  const lanelet::ConstLanelet & lanelet, const PlannerData & planner_data,
  const geometry_msgs::msg::Pose & current_pose, const double backward_distance,
  const double forward_distance);

/**
 * @brief get lanelets within route that are in specified distance backward from target
 * lanelet
 * @param lanelet target lanelet
 * @param planner_data planner data
 * @param distance backward distance from beginning of target lanelet
 * @return lanelets in range (std::nullopt if target lanelet is not within route)
 */
std::optional<lanelet::ConstLanelets> get_lanelets_within_route_up_to(
  const lanelet::ConstLanelet & lanelet, const PlannerData & planner_data, const double distance);

/**
 * @brief get lanelets within route that are in specified distance forward from target
 * lanelet
 * @param lanelet target lanelet
 * @param planner_data planner data
 * @param distance forward distance from end of target lanelet
 * @return lanelets in range (std::nullopt if target lanelet is not within route)
 */
std::optional<lanelet::ConstLanelets> get_lanelets_within_route_after(
  const lanelet::ConstLanelet & lanelet, const PlannerData & planner_data, const double distance);

/**
 * @brief get previous lanelet within route
 * @param lanelet target lanelet
 * @param planner_data planner data
 * @return lanelets in range (std::nullopt if previous lanelet is not found or not
 * within route)
 */
std::optional<lanelet::ConstLanelet> get_previous_lanelet_within_route(
  const lanelet::ConstLanelet & lanelet, const PlannerData & planner_data);

/**
 * @brief get next lanelet within route
 * @param lanelet target lanelet
 * @param planner_data planner data
 * @return lanelets in range (std::nullopt if next lanelet is not found or not
 * within route)
 */
std::optional<lanelet::ConstLanelet> get_next_lanelet_within_route(
  const lanelet::ConstLanelet & lanelet, const PlannerData & planner_data);

/**
 * @brief get waypoints in lanelet sequence and group them
 * @param lanelet_sequence lanelet sequence
 * @param lanelet_map lanelet map to get waypoints
 * @param group_separation_threshold maximum distance between waypoints to belong to same
 * group (see figure in README)
 * @param interval_margin_ratio ratio to expand interval bound of group according to the
 * lateral distance of first and last point of group
 * @return waypoint groups (each group is a pair of points and its interval)
 */
std::vector<std::pair<lanelet::ConstPoints3d, std::pair<double, double>>> get_waypoint_groups(
  const lanelet::LaneletSequence & lanelet_sequence, const lanelet::LaneletMap & lanelet_map,
  const double group_separation_threshold, const double interval_margin_ratio);

/**
 * @brief get position of first self-intersection (point where return
 * path intersects outward path) of lanelet sequence in arc length
 * @param lanelet_sequence target lanelet sequence (both left and right bound are
 * considered)
 * @param s_start longitudinal distance of point to start searching for self-intersections
 * @param s_end longitudinal distance of point to end search
 * @return longitudinal distance of self-intersecting point (std::nullopt if no
 * self-intersection)
 */
std::optional<double> get_first_self_intersection_arc_length(
  const lanelet::LaneletSequence & lanelet_sequence, const double s_start, const double s_end);

/**
 * @brief get position of first self-intersection of line string in arc length
 * @param line_string target line string
 * @param s_start longitudinal distance of point to start searching for self-intersections
 * @param s_end longitudinal distance of point to end search
 * @return longitudinal distance of self-intersecting point (std::nullopt if no
 * self-intersection)
 */
std::optional<double> get_first_self_intersection_arc_length(
  const lanelet::BasicLineString2d & line_string, const double s_start, const double s_end);

/**
 * @brief get bound of path cropped within specified range
 * @param lanelet_bound original bound of lanelet
 * @param lanelet_centerline centerline of lanelet
 * @param s_start longitudinal distance of start of bound
 * @param s_end longitudinal distance of end of bound
 * @return cropped bound
 */
std::vector<geometry_msgs::msg::Point> get_path_bound(
  const lanelet::CompoundLineString2d & lanelet_bound,
  const lanelet::CompoundLineString2d & lanelet_centerline, const double s_start,
  const double s_end);

/**
<<<<<<< HEAD
 * @brief Modify the path points near the goal to smoothly connect the input path and the goal
 * point
 * @details Remove the path points that are forward from the goal by the distance of
 * search_radius_range. Then insert the goal into the path. The previous goal point generated
 * from the goal posture information is also inserted for the smooth connection of the goal pose.
 * @param [in] search_radius_range distance on path to be modified for goal insertion
 * @param [in] search_rad_range [unused]
 * @param [in] input original path
 * @param [in] goal original goal pose
 * @param [in] goal_lane_id [unused]
 * @param [in] output_ptr output path with modified points for the goal
 */
bool set_goal(
  const double search_radius_range, const double search_rad_range, const PathWithLaneId & input,
  const geometry_msgs::msg::Pose & goal, const int64_t goal_lane_id, PathWithLaneId * output_ptr);

/**
 * @brief Recreate the goal pose to prevent the goal point being too far from the lanelet, which
 *  causes the path to twist near the goal.
 * @details Return the goal point projected on the straight line of the segment of lanelet
 *  closest to the original goal.
 * @param [in] goal original goal pose
 * @param [in] goal_lanelet lanelet containing the goal pose
 */
const geometry_msgs::msg::Pose refine_goal(
  const geometry_msgs::msg::Pose & goal, const lanelet::ConstLanelet & goal_lanelet);

/**
 * @brief Recreate the path with a given goal pose.
 * @param search_radius_range Searching radius.
 * @param search_rad_range Searching angle.
 * @param input Input path.
 * @param goal Goal pose.
 * @param goal_lane_id Lane ID of goal lanelet.
 * @return Recreated path
 */
PathWithLaneId refine_path_for_goal(
  const double search_radius_range, const double search_rad_range, const PathWithLaneId & input,
  const geometry_msgs::msg::Pose & goal, const int64_t goal_lane_id);

/**
 * @brief Extract lanelets from the path.
 * @param path Input path.
 * @param planner_data Planner data.
 * @return Extracted lanelets
 */
lanelet::ConstLanelets extract_lanelets_from_path(
  const PathWithLaneId & refined_path, const std::shared_ptr<const PlannerData> & planner_data);

/**
 * @brief Get the goal lanelet.
 * @param planner_data Planner data.
 * @param goal_lanelet Goal lanelet.
 * @return True if the goal lanelet is found, false otherwise
 */
bool get_goal_lanelet(const PlannerData & planner_data, lanelet::ConstLanelet * goal_lanelet);

/**
 * @brief Check if the pose is in the lanelets.
 * @param pose Pose.
 * @param lanes Lanelets.
 * @return True if the pose is in the lanelets, false otherwise
 */
bool is_in_lanelets(const geometry_msgs::msg::Pose & pose, const lanelet::ConstLanelets & lanes);

/**
 * @brief Check if the path is valid.
 * @param refined_path Input path.
 * @param planner_data Planner data.
 * @return True if the path is valid, false otherwise
 */
bool is_path_valid(
  const PathWithLaneId & refined_path, const std::shared_ptr<const PlannerData> & planner_data);

/**
 * @brief Modify the path to connect smoothly to the goal.
 * @param path Input path.
 * @param planner_data Planner data.
 * @return Modified path
 */
PathWithLaneId modify_path_for_smooth_goal_connection(
  const PathWithLaneId & path, const std::shared_ptr<const PlannerData> & planner_data);

=======
 * @brief get earliest turn signal based on turn direction specified for lanelets
 * @param path target path
 * @param planner_data planner data
 * @param current_pose current pose of ego vehicle
 * @param current_vel current longitudinal velocity of ego vehicle
 * @param search_distance base search distance
 * @param search_time time to extend search distance
 * @param angle_threshold_deg angle threshold for required end point determination
 * @param base_link_to_front distance from base link to front of ego vehicle
 * @return turn signal
 */
TurnIndicatorsCommand get_turn_signal(
  const PathWithLaneId & path, const PlannerData & planner_data,
  const geometry_msgs::msg::Pose & current_pose, const double current_vel,
  const double search_distance, const double search_time, const double angle_threshold_deg,
  const double base_link_to_front);

/**
 * @brief get required end point for turn signal activation
 * @param lanelet target lanelet
 * @param angle_threshold_deg  yaw angle difference threshold
 * @return required end point
 */

std::optional<lanelet::ConstPoint2d> get_turn_signal_required_end_point(
  const lanelet::ConstLanelet & lanelet, const double angle_threshold_deg);
>>>>>>> 428ae199
}  // namespace utils
}  // namespace autoware::path_generator

#endif  // AUTOWARE__PATH_GENERATOR__UTILS_HPP_<|MERGE_RESOLUTION|>--- conflicted
+++ resolved
@@ -148,7 +148,6 @@
   const double s_end);
 
 /**
-<<<<<<< HEAD
  * @brief Modify the path points near the goal to smoothly connect the input path and the goal
  * point
  * @details Remove the path points that are forward from the goal by the distance of
@@ -232,7 +231,7 @@
 PathWithLaneId modify_path_for_smooth_goal_connection(
   const PathWithLaneId & path, const std::shared_ptr<const PlannerData> & planner_data);
 
-=======
+/**
  * @brief get earliest turn signal based on turn direction specified for lanelets
  * @param path target path
  * @param planner_data planner data
@@ -259,7 +258,6 @@
 
 std::optional<lanelet::ConstPoint2d> get_turn_signal_required_end_point(
   const lanelet::ConstLanelet & lanelet, const double angle_threshold_deg);
->>>>>>> 428ae199
 }  // namespace utils
 }  // namespace autoware::path_generator
 
